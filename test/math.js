assert = require("chai").assert;
let Web3 = require("web3");
let ganache = require("ganache-core");

let pkg = require("../package.js");
let math = require("../util/floatMath.js")
let fMath = math.floatMath;

let testPoints = require("./points.js");

let web3 = new Web3(ganache.provider({
    gasLimit: 0xffffffff,
    allowUnlimitedContractSize: true,
    debug: true
}));

let approxTolerance = 10 ** -6;
let floatEqTolerance = 10 ** -12;

let toBN = web3.utils.toBN;
let toWei = (n) => web3.utils.toWei(n.toString());

let assertCloseBN = (a, b, tolerance) => {
    tolerance = toBN(toWei(tolerance));
    let diff = toBN(a).sub(toBN(b)).abs();
    assert(diff.lt(tolerance), `assertCloseBN( ${a}, ${b}, ${tolerance} )`);
}

describe("floatMath.js", function () {
    for( pt_ of testPoints.spotPricePoints ) {
        let pt = pt_;
        var desc = `${pt.res} ~= spotPrice(${pt.Bi}, ${pt.Wi}, ${pt.Bo}, ${pt.Wo})`;
        it(desc, function () {
            assert.closeTo(pt.res, fMath.spotPrice(pt.Bi, pt.Wi, pt.Bo, pt.Wo), floatEqTolerance);
        });
    }
    for( pt_ of testPoints.swapImathPoints ) {
        let pt = pt_;
        var desc = `${pt.res} == swapIMathExact(${pt.Bi}, ${pt.Wi}, ${pt.Bo}, ${pt.Wo}, ${pt.Ai}, ${pt.fee})`;
        it(desc, function () {
            assert.closeTo( pt.res, fMath.swapImathExact(pt.Bi, pt.Wi, pt.Bo, pt.Wo, pt.Ai, pt.fee)
                          , floatEqTolerance);
        });
    }
    for( pt_ of testPoints.swapOmathPoints ) {
        let pt = pt_;
        var desc = `${pt.res} == swapOMathExact(${pt.Bi}, ${pt.Wi}, ${pt.Bo}, ${pt.Wo}, ${pt.Ao}, ${pt.fee})`;
        it(desc, function () {
            assert.closeTo( pt.res, fMath.swapOmathExact(pt.Bi, pt.Wi, pt.Bo, pt.Wo, pt.Ao, pt.fee)
                          , floatEqTolerance);
        });
    }

    for( pt_ of testPoints.swapOmathPoints ) {
        let pt = pt_;
        var desc = `${pt.res} ~= swapOMathApprox(${pt.Bi}, ${pt.Wi}, ${pt.Bo}, ${pt.Wo}, ${pt.Ao}, ${pt.fee})`;
        it(desc, function () {
            assert.closeTo( pt.res, fMath.swapOmathApprox(pt.Bi, pt.Wi, pt.Bo, pt.Wo, pt.Ao, pt.fee)
                          , approxTolerance);
        });
    }
<<<<<<< HEAD

    for( pt_ of testPoints.spotPriceImathPoints ) {
=======
    for( pt_ of testPoints.amountUpToPricePoints ) {
>>>>>>> 9e682743
        let pt = pt_;
        var desc = `${pt.res} ~= amountUpToPriceExact(${pt.Bi}, ${pt.Wi}, ${pt.Bo}, ${pt.Wo}, ${pt.SER1}, ${pt.fee})`;
        it(desc, function () {
            assert.closeTo( pt.res, fMath.amountUpToPriceExact(pt.Bi, pt.Wi, pt.Bo, pt.Wo, pt.SER1, pt.fee)
                          , approxTolerance);
        });
    }
<<<<<<< HEAD

    for( pt_ of testPoints.swapImathPoints ) {
        let pt = pt_;
        var desc = `${pt.res} ~= swapIMathApprox(${pt.Bi}, ${pt.Wi}, ${pt.Bo}, ${pt.Wo}, ${pt.Ai}, ${pt.fee})`;
        it(desc, function () {
            assert.closeTo( pt.res, fMath.swapImathApprox(pt.Bi, pt.Wi, pt.Bo, pt.Wo, pt.Ai, pt.fee)
                          , approxTolerance);
        });
    }
 
    for( pt_ of testPoints.spotPriceImathPoints ) {
=======
    for( pt_ of testPoints.amountUpToPricePoints ) {
>>>>>>> 9e682743
        let pt = pt_;
        var desc = `${pt.res} ~= amountUpToPriceApprox(${pt.Bi}, ${pt.Wi}, ${pt.Bo}, ${pt.Wo}, ${pt.SER1}, ${pt.fee})`;
        it(desc, function () {
            assert.closeTo( pt.res, fMath.amountUpToPriceApprox(pt.Bi, pt.Wi, pt.Bo, pt.Wo, pt.SER1, pt.fee)
                          , approxTolerance);
        });
    }
    for( pt_ of testPoints.powPoints) {
        let pt = pt_;
        var desc = `${pt.res} ~= powApprox(${pt.base}, ${pt.exp})`;
        it(desc, function () {
            assert.closeTo( pt.res, fMath.powApprox(pt.base, pt.exp)
                          , approxTolerance);
        });
    }

    it("powApprox approximate float precision range", () => {
        for( base = 1.95; base > 0.05; base *= 0.95 ) {
            for( exponent = 10; exponent > 0.1; exponent *= 0.95) {
                assert.closeTo(base ** exponent
                              , fMath.powApprox(base, exponent)
                              , 0.001
                              , `base: ${base}, exponent: ${exponent}`);
            }
        }
    });

    it("should throw if Ai >= Bi", () => {
        assert.throws(() => { fMath.swapIMathExact(1, 2, 2, 2, 1, 0); });
    });
    it("should throw if fee >= 1", () => {
        assert.throws(() => { fMath.swapIMathExact(2, 2, 2, 2, 2, 1); });
    });
    it("should throw if any arg except fee is 0", () => {
        assert.throws(() => { fMath.swapIMathExact(0, 1, 1, 1, 0.1, 0); });
        assert.throws(() => { fMath.swapIMathExact(1, 0, 1, 1, 0.1, 0); });
        assert.throws(() => { fMath.swapIMathExact(1, 1, 0, 1, 0.1, 0); });
        assert.throws(() => { fMath.swapIMathExact(1, 1, 1, 0, 0.1, 0); });
        assert.throws(() => { fMath.swapIMathExact(1, 1, 1, 1, 0, 0); });
        assert.throws(() => { fMath.swapIMathApprox(0, 1, 1, 1, 0.1, 0); });
        assert.throws(() => { fMath.swapIMathApprox(1, 0, 1, 1, 0.1, 0); });
        assert.throws(() => { fMath.swapIMathApprox(1, 1, 0, 1, 0.1, 0); });
        assert.throws(() => { fMath.swapIMathApprox(1, 1, 1, 0, 0.1, 0); });
        assert.throws(() => { fMath.swapIMathApprox(1, 1, 1, 1, 0, 0); });
    });

});

describe("BalancerMath", () => {
<<<<<<< HEAD
    for( pt_ of testPoints.powPoints ) {
        let pt = pt_;
        let desc = `${pt.res} ~= math.wpowapprox(${pt.base}, ${pt.exp})`;
        it(desc, async () => {
            accts = await web3.eth.getAccounts();
            math = await pkg.deploy(web3, accts[0], "BalancerMath");
            let base = bNum(pt.base).toString();
            let exp  = bNum(pt.exp).toString();
            var actual = await math.methods.wpowapprox(base, exp).call()
            assertCloseBN(bNum(pt.res), web3.utils.toBN(actual), approxTolerance);
        });
    }
    it("approxPow", async () => {
        let accts = await web3.eth.getAccounts();
        let math = await pkg.deploy(web3, accts[0], "BalancerMath");
        let base = bNum(1.5);
        let exponent = bNum(1.5);
        var expected = bNum(1.5**1.5);
        result = await math.methods.wpowapprox(base.toString(), exponent.toString()).call();
        assertCloseBN(expected, web3.utils.toBN(result), approxTolerance);
    });
    for( pt_ of testPoints.spotPricePoints ) {
        let pt = pt_;
        let res = bNum(pt.res);
        let Bi = bNum(pt.Bi).toString();
        let Wi = bNum(pt.Wi).toString();
        let Bo = bNum(pt.Bo).toString();
        let Wo = bNum(pt.Wo).toString();
        let desc = `${res} ~= bMath.spotPrice(${Bi}, ${Wi}, ${Bo}, ${Wo})`;
=======
    for( let pt of testPoints.powPoints ) {
        
        let desc = `${pt.res} ~= math.wpow(${pt.base}, ${pt.exp})`;
>>>>>>> 9e682743
        it(desc, async () => {
            accts = await web3.eth.getAccounts();
            math = await pkg.deploy(web3, accts[0], "BalancerMath");
            let base = toWei(pt.base).toString();
            let exp  = toWei(pt.exp).toString();
            var actual = await math.methods.wpow(base, exp).call()
            assertCloseBN(toWei(pt.res), web3.utils.toBN(actual), approxTolerance);
        });
    }
    for( let pt of testPoints.spotPricePoints ) {
        let res = toWei(pt.res);
        let Bi = toWei(pt.Bi).toString();
        let Wi = toWei(pt.Wi).toString();
        let Bo = toWei(pt.Bo).toString();
        let Wo = toWei(pt.Wo).toString();
        let desc = `${pt.res} ~= bMath.spotPrice(${pt.Bi}, ${pt.Wi}, ${pt.Bo}, ${pt.Wo})`;
        it(desc, async () => {
            accts = await web3.eth.getAccounts();
            math = await pkg.deploy(web3, accts[0], "BalancerMath");
            var actual = await math.methods.spotPrice(Bi, Wi, Bo, Wo).call()
            assertCloseBN(toBN(res), web3.utils.toBN(actual), approxTolerance);
        });
    }

    for( let pt of testPoints.amountUpToPricePoints ) {
        let res  = toWei(pt.res);
        let SER1 = toWei(pt.SER1).toString();
        let Bi   = toWei(pt.Bi).toString();
        let Wi   = toWei(pt.Wi).toString();
        let Bo   = toWei(pt.Bo).toString();
        let Wo   = toWei(pt.Wo).toString();
        let fee  = toWei(pt.fee).toString();
        let desc = `${pt.res} ~= bMath.amountUpToPriceApprox(${pt.Bi}, ${pt.Wi}, ${pt.Bo}, ${pt.Wo}, ${pt.SER1}, ${pt.fee})`;
        it(desc, async () => {
            accts = await web3.eth.getAccounts();
            math = await pkg.deploy(web3, accts[0], "BalancerMath");
<<<<<<< HEAD
            var actual = await math.methods.spotPriceChangeMath(Bi, Wi, Bo, Wo, SER1, fee).call()
            assertCloseBN(res, web3.utils.toBN(actual), approxTolerance);
=======
            var actual = await math.methods.amountUpToPriceApprox(Bi, Wi, Bo, Wo, SER1, fee).call()
            assertCloseBN(toBN(res), web3.utils.toBN(actual), approxTolerance);
>>>>>>> 9e682743
        });
    }
 
    for( let pt of testPoints.swapImathPoints ) {
        let res = toWei(pt.res);
        let Bi = toWei(pt.Bi).toString();
        let Wi = toWei(pt.Wi).toString();
        let Bo = toWei(pt.Bo).toString();
        let Wo = toWei(pt.Wo).toString();
        let Ai = toWei(pt.Ai).toString();
        let fee = toWei(pt.fee).toString();
        var desc = `${pt.res} ~= bMath.swapImath(${pt.Bi}, ${pt.Wi}, ${pt.Bo}, ${pt.Wo}, ${pt.Ai}, ${pt.fee})`;
        it(desc, async () => {
            accts = await web3.eth.getAccounts();
            math = await pkg.deploy(web3, accts[0], "BalancerMath");
            var actual = await math.methods.swapImath(Bi, Wi, Bo, Wo, Ai, fee).call();
            assertCloseBN(res, web3.utils.toBN(actual), approxTolerance);
        });
    }

<<<<<<< HEAD
    for( pt of testPoints.swapOmathPoints ) {
        let res = bNum(pt.res);
        let Bi = bNum(pt.Bi).toString();
        let Wi = bNum(pt.Wi).toString();
        let Bo = bNum(pt.Bo).toString();
        let Wo = bNum(pt.Wo).toString();
        let Ao = bNum(pt.Ao).toString();
        let fee = bNum(pt.fee).toString();
        var desc = `${res} ~= bMath.swapOmath(${Bi}, ${Wi}, ${Bo}, ${Wo}, ${Ao}, ${fee})`;
        it(desc, async () => {
            accts = await web3.eth.getAccounts();
            math = await pkg.deploy(web3, accts[0], "BalancerMath");
            var actual = await math.methods.swapOmath(Bi, Wi, Bo, Wo, Ao, fee).call();
            assertCloseBN(res, web3.utils.toBN(actual), approxTolerance);
        });
    }




=======
>>>>>>> 9e682743
});<|MERGE_RESOLUTION|>--- conflicted
+++ resolved
@@ -42,6 +42,16 @@
                           , floatEqTolerance);
         });
     }
+
+    for( pt_ of testPoints.swapImathPoints ) {
+        let pt = pt_;
+        var desc = `${pt.res} ~= swapIMathApprox(${pt.Bi}, ${pt.Wi}, ${pt.Bo}, ${pt.Wo}, ${pt.Ai}, ${pt.fee})`;
+        it(desc, function () {
+            assert.closeTo( pt.res, fMath.swapImathApprox(pt.Bi, pt.Wi, pt.Bo, pt.Wo, pt.Ai, pt.fee)
+                          , approxTolerance);
+        });
+    }
+ 
     for( pt_ of testPoints.swapOmathPoints ) {
         let pt = pt_;
         var desc = `${pt.res} == swapOMathExact(${pt.Bi}, ${pt.Wi}, ${pt.Bo}, ${pt.Wo}, ${pt.Ao}, ${pt.fee})`;
@@ -59,12 +69,8 @@
                           , approxTolerance);
         });
     }
-<<<<<<< HEAD
-
-    for( pt_ of testPoints.spotPriceImathPoints ) {
-=======
+
     for( pt_ of testPoints.amountUpToPricePoints ) {
->>>>>>> 9e682743
         let pt = pt_;
         var desc = `${pt.res} ~= amountUpToPriceExact(${pt.Bi}, ${pt.Wi}, ${pt.Bo}, ${pt.Wo}, ${pt.SER1}, ${pt.fee})`;
         it(desc, function () {
@@ -72,21 +78,7 @@
                           , approxTolerance);
         });
     }
-<<<<<<< HEAD
-
-    for( pt_ of testPoints.swapImathPoints ) {
-        let pt = pt_;
-        var desc = `${pt.res} ~= swapIMathApprox(${pt.Bi}, ${pt.Wi}, ${pt.Bo}, ${pt.Wo}, ${pt.Ai}, ${pt.fee})`;
-        it(desc, function () {
-            assert.closeTo( pt.res, fMath.swapImathApprox(pt.Bi, pt.Wi, pt.Bo, pt.Wo, pt.Ai, pt.fee)
-                          , approxTolerance);
-        });
-    }
- 
-    for( pt_ of testPoints.spotPriceImathPoints ) {
-=======
     for( pt_ of testPoints.amountUpToPricePoints ) {
->>>>>>> 9e682743
         let pt = pt_;
         var desc = `${pt.res} ~= amountUpToPriceApprox(${pt.Bi}, ${pt.Wi}, ${pt.Bo}, ${pt.Wo}, ${pt.SER1}, ${pt.fee})`;
         it(desc, function () {
@@ -136,41 +128,9 @@
 });
 
 describe("BalancerMath", () => {
-<<<<<<< HEAD
-    for( pt_ of testPoints.powPoints ) {
-        let pt = pt_;
-        let desc = `${pt.res} ~= math.wpowapprox(${pt.base}, ${pt.exp})`;
-        it(desc, async () => {
-            accts = await web3.eth.getAccounts();
-            math = await pkg.deploy(web3, accts[0], "BalancerMath");
-            let base = bNum(pt.base).toString();
-            let exp  = bNum(pt.exp).toString();
-            var actual = await math.methods.wpowapprox(base, exp).call()
-            assertCloseBN(bNum(pt.res), web3.utils.toBN(actual), approxTolerance);
-        });
-    }
-    it("approxPow", async () => {
-        let accts = await web3.eth.getAccounts();
-        let math = await pkg.deploy(web3, accts[0], "BalancerMath");
-        let base = bNum(1.5);
-        let exponent = bNum(1.5);
-        var expected = bNum(1.5**1.5);
-        result = await math.methods.wpowapprox(base.toString(), exponent.toString()).call();
-        assertCloseBN(expected, web3.utils.toBN(result), approxTolerance);
-    });
-    for( pt_ of testPoints.spotPricePoints ) {
-        let pt = pt_;
-        let res = bNum(pt.res);
-        let Bi = bNum(pt.Bi).toString();
-        let Wi = bNum(pt.Wi).toString();
-        let Bo = bNum(pt.Bo).toString();
-        let Wo = bNum(pt.Wo).toString();
-        let desc = `${res} ~= bMath.spotPrice(${Bi}, ${Wi}, ${Bo}, ${Wo})`;
-=======
     for( let pt of testPoints.powPoints ) {
         
         let desc = `${pt.res} ~= math.wpow(${pt.base}, ${pt.exp})`;
->>>>>>> 9e682743
         it(desc, async () => {
             accts = await web3.eth.getAccounts();
             math = await pkg.deploy(web3, accts[0], "BalancerMath");
@@ -207,13 +167,8 @@
         it(desc, async () => {
             accts = await web3.eth.getAccounts();
             math = await pkg.deploy(web3, accts[0], "BalancerMath");
-<<<<<<< HEAD
-            var actual = await math.methods.spotPriceChangeMath(Bi, Wi, Bo, Wo, SER1, fee).call()
-            assertCloseBN(res, web3.utils.toBN(actual), approxTolerance);
-=======
             var actual = await math.methods.amountUpToPriceApprox(Bi, Wi, Bo, Wo, SER1, fee).call()
             assertCloseBN(toBN(res), web3.utils.toBN(actual), approxTolerance);
->>>>>>> 9e682743
         });
     }
  
@@ -234,15 +189,14 @@
         });
     }
 
-<<<<<<< HEAD
     for( pt of testPoints.swapOmathPoints ) {
-        let res = bNum(pt.res);
-        let Bi = bNum(pt.Bi).toString();
-        let Wi = bNum(pt.Wi).toString();
-        let Bo = bNum(pt.Bo).toString();
-        let Wo = bNum(pt.Wo).toString();
-        let Ao = bNum(pt.Ao).toString();
-        let fee = bNum(pt.fee).toString();
+        let res = toWei(pt.res);
+        let Bi = toWei(pt.Bi).toString();
+        let Wi = toWei(pt.Wi).toString();
+        let Bo = toWei(pt.Bo).toString();
+        let Wo = toWei(pt.Wo).toString();
+        let Ao = toWei(pt.Ao).toString();
+        let fee = toWei(pt.fee).toString();
         var desc = `${res} ~= bMath.swapOmath(${Bi}, ${Wi}, ${Bo}, ${Wo}, ${Ao}, ${fee})`;
         it(desc, async () => {
             accts = await web3.eth.getAccounts();
@@ -251,10 +205,4 @@
             assertCloseBN(res, web3.utils.toBN(actual), approxTolerance);
         });
     }
-
-
-
-
-=======
->>>>>>> 9e682743
 });