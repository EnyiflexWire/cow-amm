--- conflicted
+++ resolved
@@ -82,17 +82,8 @@
     console.log(`pool.setFees(${swapFee},${exitFee})`);
   });
 
-<<<<<<< HEAD
+
   it('swap_ExactAmountIn');
-=======
-  it('swap_ExactAmountIn', async () => {
-    let result = await pool.swap_ExactAmountIn.call(DIRT, toWei('2.5'), ROCK, '0', MAX);
-    console.log(`pool.swap_ExactAmountIn(DIRT, 2.5, ROCK, 0, MAX) -> (${result[0]}, ${result[1]})`);
-    let amountOut = result[0];
-    let newPrice = result[1];
-    assert.equal(amountOut, toWei('5.301406042731197960')); // copy/pasted example - recheck result
-  });
->>>>>>> 242d017c
 
   it('swap_ExactAmountOut');
   it('swap_ExactAmountOut ERR_MAX_OUT_RATIO ERR_ARG_LIMIT_IN ERR_LIMIT_OUT ERR_LIMIT_PRICE');
