assert = require("chai").assert;
let Web3 = require("web3");
let ganache = require("ganache-core");

let pkg = require("../pkg.js");
let math = require("../src/floatMath.js")
let fMath = math.floatMath;

let testPoints = require("./points.js");

<<<<<<< HEAD
let web3 = new Web3(ganache.provider({
    gasLimit: 0xffffffff,
    allowUnlimitedContractSize: true,
    debug: true
}));
=======
let approxTolerance = 10 ** -6;
let floatEqTolerance = 10 ** -12;
>>>>>>> 226c711e

let bn = (num) => { return web3.utils.toBN(num); }
let bNum = (num) => {
    return bn(Math.floor(num * 10**9)).mul(bn(10**9));
}
let assertCloseBN = (a, b, tolerance) => {
    tolerance = bNum(tolerance);
    assert(a.sub(b).lt(tolerance), `assertCloseBN( ${a} , ${b} )`);
}

var env = {};

let web3 = new Web3(ganache.provider({
    gasLimit: 0xffffffff,
    allowUnlimitedContractSize: true
}));


describe("floatMath.js", function () {
    for( pt_ of testPoints.spotPricePoints ) {
        let pt = pt_;
        var desc = `${pt.res} ~= spotPrice(${pt.Bi}, ${pt.Wi}, ${pt.Bo}, ${pt.Wo})`;
        it(desc, function () {
            assert.closeTo(pt.res, fMath.spotPrice(pt.Bi, pt.Wi, pt.Bo, pt.Wo), floatEqTolerance);
        });
    }
    for( pt_ of testPoints.swapImathPoints ) {
        let pt = pt_;
        var desc = `${pt.res} == swapIMathExact(${pt.Bi}, ${pt.Wi}, ${pt.Bo}, ${pt.Wo}, ${pt.Ai}, ${pt.fee})`;
        it(desc, function () {
            assert.closeTo( pt.res, fMath.swapImathExact(pt.Bi, pt.Wi, pt.Bo, pt.Wo, pt.Ai, pt.fee)
                          , floatEqTolerance);
        });
    }
    for( pt_ of testPoints.swapImathPoints ) {
        let pt = pt_;
        var desc = `${pt.res} ~= swapIMathApprox(${pt.Bi}, ${pt.Wi}, ${pt.Bo}, ${pt.Wo}, ${pt.Ai}, ${pt.fee})`;
        it(desc, function () {
            assert.closeTo( pt.res, fMath.swapImathApprox(pt.Bi, pt.Wi, pt.Bo, pt.Wo, pt.Ai, pt.fee)
                          , approxTolerance);
        });
    }

    it("should throw if Ai >= Bi", () => {
        assert.throws(() => { fMath.swapIMathExact(1, 2, 2, 2, 1, 0); });
    });
    it("should throw if fee >= 1", () => {
        assert.throws(() => { fMath.swapIMathExact(2, 2, 2, 2, 2, 1); });
    });
    it("should throw if any arg except fee is 0", () => {
        assert.throws(() => { fMath.swapIMathExact(0, 1, 1, 1, 0.1, 0); });
        assert.throws(() => { fMath.swapIMathExact(1, 0, 1, 1, 0.1, 0); });
        assert.throws(() => { fMath.swapIMathExact(1, 1, 0, 1, 0.1, 0); });
        assert.throws(() => { fMath.swapIMathExact(1, 1, 1, 0, 0.1, 0); });
        assert.throws(() => { fMath.swapIMathExact(1, 1, 1, 1, 0, 0); });
        assert.throws(() => { fMath.swapIMathApprox(0, 1, 1, 1, 0.1, 0); });
        assert.throws(() => { fMath.swapIMathApprox(1, 0, 1, 1, 0.1, 0); });
        assert.throws(() => { fMath.swapIMathApprox(1, 1, 0, 1, 0.1, 0); });
        assert.throws(() => { fMath.swapIMathApprox(1, 1, 1, 0, 0.1, 0); });
        assert.throws(() => { fMath.swapIMathApprox(1, 1, 1, 1, 0, 0); });
    });

});

describe("BalanceMath", () => {
    for( pt_ of testPoints.spotPricePoints ) {
        let pt = pt_;
        let res = bNum(pt.res);
        let Bi = bNum(pt.Bi).toString();
        let Wi = bNum(pt.Wi).toString();
        let Bo = bNum(pt.Bo).toString();
        let Wo = bNum(pt.Wo).toString();
        let desc = `${res} ~= bMath.spotPrice(${Bi}, ${Wi}, ${Bo}, ${Wo})`;
        it(desc, async () => {
<<<<<<< HEAD
            env = await deployer.deployTestEnv(web3, buildout);
            var actual = await env.math.methods.spotPrice(Bi, Wi, Bo, Wo).call()
            assertCloseBN(bn(res), web3.utils.toBN(actual), approxTolerance);
=======
            accts = await web3.eth.getAccounts();
            math = await pkg.deploy(web3, accts[0], "BalanceMath");
            var actual = await math.methods.spotPrice(Bi, Wi, Bo, Wo).call()
            assertCloseBN(res, web3.utils.toBN(actual), approxTolerance);
>>>>>>> 226c711e
        });
    }
    for( pt of testPoints.swapImathPoints ) {
        let res = bNum(pt.res).toString();
        let Bi = bNum(pt.Bi).toString();
        let Wi = bNum(pt.Wi).toString();
        let Bo = bNum(pt.Bo).toString();
        let Wo = bNum(pt.Wo).toString();
        let Ai = bNum(pt.Ai).toString();
        let fee = bNum(pt.fee).toString();
        var desc = `${res} ~= bMath.swapImath(${Bi}, ${Wi}, ${Bo}, ${Wo}, ${Ai}, ${fee})`;
        it(desc, async () => {
<<<<<<< HEAD
            env = await deployer.deployTestEnv(web3, buildout);
            var actual = await env.math.methods.swapImath(Bi, Wi, Bo, Wo, Ai, fee).call();
            assertCloseBN(bn(res), web3.utils.toBN(actual), approxTolerance);
=======
            accts = await web3.eth.getAccounts();
            math = await pkg.deploy(web3, accts[0], "BalanceMath");
            var actual = await math.methods.swapImath(Bi, Wi, Bo, Wo, Ai, fee).call();
            assertCloseBN(res, web3.utils.toBN(actual), approxTolerance);
>>>>>>> 226c711e
        });
    }
});<|MERGE_RESOLUTION|>--- conflicted
+++ resolved
@@ -8,16 +8,14 @@
 
 let testPoints = require("./points.js");
 
-<<<<<<< HEAD
 let web3 = new Web3(ganache.provider({
     gasLimit: 0xffffffff,
     allowUnlimitedContractSize: true,
     debug: true
 }));
-=======
+
 let approxTolerance = 10 ** -6;
 let floatEqTolerance = 10 ** -12;
->>>>>>> 226c711e
 
 let bn = (num) => { return web3.utils.toBN(num); }
 let bNum = (num) => {
@@ -29,12 +27,6 @@
 }
 
 var env = {};
-
-let web3 = new Web3(ganache.provider({
-    gasLimit: 0xffffffff,
-    allowUnlimitedContractSize: true
-}));
-
 
 describe("floatMath.js", function () {
     for( pt_ of testPoints.spotPricePoints ) {
@@ -92,16 +84,10 @@
         let Wo = bNum(pt.Wo).toString();
         let desc = `${res} ~= bMath.spotPrice(${Bi}, ${Wi}, ${Bo}, ${Wo})`;
         it(desc, async () => {
-<<<<<<< HEAD
-            env = await deployer.deployTestEnv(web3, buildout);
-            var actual = await env.math.methods.spotPrice(Bi, Wi, Bo, Wo).call()
-            assertCloseBN(bn(res), web3.utils.toBN(actual), approxTolerance);
-=======
             accts = await web3.eth.getAccounts();
             math = await pkg.deploy(web3, accts[0], "BalanceMath");
             var actual = await math.methods.spotPrice(Bi, Wi, Bo, Wo).call()
-            assertCloseBN(res, web3.utils.toBN(actual), approxTolerance);
->>>>>>> 226c711e
+            assertCloseBN(bn(res), web3.utils.toBN(actual), approxTolerance);
         });
     }
     for( pt of testPoints.swapImathPoints ) {
@@ -114,16 +100,10 @@
         let fee = bNum(pt.fee).toString();
         var desc = `${res} ~= bMath.swapImath(${Bi}, ${Wi}, ${Bo}, ${Wo}, ${Ai}, ${fee})`;
         it(desc, async () => {
-<<<<<<< HEAD
-            env = await deployer.deployTestEnv(web3, buildout);
-            var actual = await env.math.methods.swapImath(Bi, Wi, Bo, Wo, Ai, fee).call();
-            assertCloseBN(bn(res), web3.utils.toBN(actual), approxTolerance);
-=======
             accts = await web3.eth.getAccounts();
             math = await pkg.deploy(web3, accts[0], "BalanceMath");
             var actual = await math.methods.swapImath(Bi, Wi, Bo, Wo, Ai, fee).call();
-            assertCloseBN(res, web3.utils.toBN(actual), approxTolerance);
->>>>>>> 226c711e
+            assertCloseBN(bn(res), web3.utils.toBN(actual), approxTolerance);
         });
     }
 });