assert = require("chai").assert;
let Web3 = require("web3");
let ganache = require("ganache-core");

let pkg = require("../package.js");
let math = require("../util/floatMath.js")
let fMath = math.floatMath;

let testPoints = require("./points.js");

let web3 = new Web3(ganache.provider({
    gasLimit: 0xffffffff,
    allowUnlimitedContractSize: true,
    debug: true
}));

let approxTolerance = 10 ** -6;
let floatEqTolerance = 10 ** -12;

let toBN = web3.utils.toBN;
let toWei = (n) => web3.utils.toWei(n.toString());

let assertCloseBN = (a, b, tolerance) => {
    tolerance = toBN(toWei(tolerance));
    let diff = toBN(a).sub(toBN(b)).abs();
    assert(diff.lt(tolerance), `assertCloseBN( ${a}, ${b}, ${tolerance} )`);
}

describe("floatMath.js", function () {
    for( let pt of testPoints.spotPricePoints ) {
        var desc = `${pt.res} ~= spotPrice(${pt.Bi}, ${pt.Wi}, ${pt.Bo}, ${pt.Wo})`;
        it(desc, function () {
            assert.closeTo(pt.res, fMath.spotPrice(pt.Bi, pt.Wi, pt.Bo, pt.Wo), floatEqTolerance);
        });
    }
    for( let pt of testPoints.swapImathPoints ) {
        var desc = `${pt.res} == swapIMathExact(${pt.Bi}, ${pt.Wi}, ${pt.Bo}, ${pt.Wo}, ${pt.Ai}, ${pt.fee})`;
        it(desc, function () {
            assert.closeTo( pt.res, fMath.swapImathExact(pt.Bi, pt.Wi, pt.Bo, pt.Wo, pt.Ai, pt.fee)
                          , floatEqTolerance);
        });
    }
<<<<<<< HEAD
    for( let pt of testPoints.swapImathPoints ) {
=======

    for( pt_ of testPoints.swapImathPoints ) {
        let pt = pt_;
>>>>>>> 532bad48
        var desc = `${pt.res} ~= swapIMathApprox(${pt.Bi}, ${pt.Wi}, ${pt.Bo}, ${pt.Wo}, ${pt.Ai}, ${pt.fee})`;
        it(desc, function () {
            assert.closeTo( pt.res, fMath.swapImathApprox(pt.Bi, pt.Wi, pt.Bo, pt.Wo, pt.Ai, pt.fee)
                          , approxTolerance);
        });
    }
<<<<<<< HEAD
    for( let pt of testPoints.amountUpToPricePoints ) {
=======
 
    for( pt_ of testPoints.swapOmathPoints ) {
        let pt = pt_;
        var desc = `${pt.res} == swapOMathExact(${pt.Bi}, ${pt.Wi}, ${pt.Bo}, ${pt.Wo}, ${pt.Ao}, ${pt.fee})`;
        it(desc, function () {
            assert.closeTo( pt.res, fMath.swapOmathExact(pt.Bi, pt.Wi, pt.Bo, pt.Wo, pt.Ao, pt.fee)
                          , floatEqTolerance);
        });
    }

    for( pt_ of testPoints.swapOmathPoints ) {
        let pt = pt_;
        var desc = `${pt.res} ~= swapOMathApprox(${pt.Bi}, ${pt.Wi}, ${pt.Bo}, ${pt.Wo}, ${pt.Ao}, ${pt.fee})`;
        it(desc, function () {
            assert.closeTo( pt.res, fMath.swapOmathApprox(pt.Bi, pt.Wi, pt.Bo, pt.Wo, pt.Ao, pt.fee)
                          , approxTolerance);
        });
    }

    for( pt_ of testPoints.amountUpToPricePoints ) {
        let pt = pt_;
>>>>>>> 532bad48
        var desc = `${pt.res} ~= amountUpToPriceExact(${pt.Bi}, ${pt.Wi}, ${pt.Bo}, ${pt.Wo}, ${pt.SER1}, ${pt.fee})`;
        it(desc, function () {
            assert.closeTo( pt.res, fMath.amountUpToPriceExact(pt.Bi, pt.Wi, pt.Bo, pt.Wo, pt.SER1, pt.fee)
                          , approxTolerance);
        });
    }
    for( let pt of testPoints.amountUpToPricePoints ) {
        var desc = `${pt.res} ~= amountUpToPriceApprox(${pt.Bi}, ${pt.Wi}, ${pt.Bo}, ${pt.Wo}, ${pt.SER1}, ${pt.fee})`;
        it(desc, function () {
            assert.closeTo( pt.res, fMath.amountUpToPriceApprox(pt.Bi, pt.Wi, pt.Bo, pt.Wo, pt.SER1, pt.fee)
                          , approxTolerance);
        });
    }
    for( let pt of testPoints.powPoints) {
        var desc = `${pt.res} ~= powApprox(${pt.base}, ${pt.exp})`;
        it(desc, function () {
            assert.closeTo( pt.res, fMath.powApprox(pt.base, pt.exp)
                          , approxTolerance);
        });
    }

    it("powApprox approximate float precision range", () => {
        for( base = 1.95; base > 0.05; base *= 0.95 ) {
            for( exponent = 10; exponent > 0.1; exponent *= 0.95) {
                assert.closeTo(base ** exponent
                              , fMath.powApprox(base, exponent)
                              , 0.001
                              , `base: ${base}, exponent: ${exponent}`);
            }
        }
    });

    it("should throw if Ai >= Bi", () => {
        assert.throws(() => { fMath.swapIMathExact(1, 2, 2, 2, 1, 0); });
    });
    it("should throw if fee >= 1", () => {
        assert.throws(() => { fMath.swapIMathExact(2, 2, 2, 2, 2, 1); });
    });
    it("should throw if any arg except fee is 0", () => {
        assert.throws(() => { fMath.swapIMathExact(0, 1, 1, 1, 0.1, 0); });
        assert.throws(() => { fMath.swapIMathExact(1, 0, 1, 1, 0.1, 0); });
        assert.throws(() => { fMath.swapIMathExact(1, 1, 0, 1, 0.1, 0); });
        assert.throws(() => { fMath.swapIMathExact(1, 1, 1, 0, 0.1, 0); });
        assert.throws(() => { fMath.swapIMathExact(1, 1, 1, 1, 0, 0); });
        assert.throws(() => { fMath.swapIMathApprox(0, 1, 1, 1, 0.1, 0); });
        assert.throws(() => { fMath.swapIMathApprox(1, 0, 1, 1, 0.1, 0); });
        assert.throws(() => { fMath.swapIMathApprox(1, 1, 0, 1, 0.1, 0); });
        assert.throws(() => { fMath.swapIMathApprox(1, 1, 1, 0, 0.1, 0); });
        assert.throws(() => { fMath.swapIMathApprox(1, 1, 1, 1, 0, 0); });
    });

});

describe("BalancerMath", () => {
    for( let pt of testPoints.powPoints ) {
        
        let desc = `${pt.res} ~= math.wpow(${pt.base}, ${pt.exp})`;
        it(desc, async () => {
            let accts = await web3.eth.getAccounts();
            let math = await pkg.deploy(web3, accts[0], "BalancerMath");
            let base = toWei(pt.base).toString();
            let exp  = toWei(pt.exp).toString();
            var actual = await math.methods.wpow(base, exp).call()
            assertCloseBN(toWei(pt.res), web3.utils.toBN(actual), approxTolerance);
        });
    }
    for( let pt of testPoints.spotPricePoints ) {
        let res = toWei(pt.res);
        let Bi = toWei(pt.Bi).toString();
        let Wi = toWei(pt.Wi).toString();
        let Bo = toWei(pt.Bo).toString();
        let Wo = toWei(pt.Wo).toString();
        let desc = `${pt.res} ~= bMath.spotPrice(${pt.Bi}, ${pt.Wi}, ${pt.Bo}, ${pt.Wo})`;
        it(desc, async () => {
            let accts = await web3.eth.getAccounts();
            let math = await pkg.deploy(web3, accts[0], "BalancerMath");
            var actual = await math.methods.spotPrice(Bi, Wi, Bo, Wo).call()
            assertCloseBN(toBN(res), web3.utils.toBN(actual), approxTolerance);
        });
    }

    for( let pt of testPoints.amountUpToPricePoints ) {
        let res  = toWei(pt.res);
        let SER1 = toWei(pt.SER1).toString();
        let Bi   = toWei(pt.Bi).toString();
        let Wi   = toWei(pt.Wi).toString();
        let Bo   = toWei(pt.Bo).toString();
        let Wo   = toWei(pt.Wo).toString();
        let fee  = toWei(pt.fee).toString();
        let desc = `${pt.res} ~= bMath.amountUpToPriceApprox(${pt.Bi}, ${pt.Wi}, ${pt.Bo}, ${pt.Wo}, ${pt.SER1}, ${pt.fee})`;
        it(desc, async () => {
            let accts = await web3.eth.getAccounts();
            let math = await pkg.deploy(web3, accts[0], "BalancerMath");
            var actual = await math.methods.amountUpToPriceApprox(Bi, Wi, Bo, Wo, SER1, fee).call()
            assertCloseBN(toBN(res), web3.utils.toBN(actual), approxTolerance);
        });
    }
 
    for( let pt of testPoints.swapImathPoints ) {
        let res = toWei(pt.res);
        let Bi = toWei(pt.Bi).toString();
        let Wi = toWei(pt.Wi).toString();
        let Bo = toWei(pt.Bo).toString();
        let Wo = toWei(pt.Wo).toString();
        let Ai = toWei(pt.Ai).toString();
        let fee = toWei(pt.fee).toString();
        var desc = `${pt.res} ~= bMath.swapImath(${pt.Bi}, ${pt.Wi}, ${pt.Bo}, ${pt.Wo}, ${pt.Ai}, ${pt.fee})`;
        it(desc, async () => {
            let accts = await web3.eth.getAccounts();
            let math = await pkg.deploy(web3, accts[0], "BalancerMath");
            var actual = await math.methods.swapImath(Bi, Wi, Bo, Wo, Ai, fee).call();
            assertCloseBN(res, web3.utils.toBN(actual), approxTolerance);
        });
    }

    for( pt of testPoints.swapOmathPoints ) {
        let res = toWei(pt.res);
        let Bi = toWei(pt.Bi).toString();
        let Wi = toWei(pt.Wi).toString();
        let Bo = toWei(pt.Bo).toString();
        let Wo = toWei(pt.Wo).toString();
        let Ao = toWei(pt.Ao).toString();
        let fee = toWei(pt.fee).toString();
        var desc = `${res} ~= bMath.swapOmath(${Bi}, ${Wi}, ${Bo}, ${Wo}, ${Ao}, ${fee})`;
        it(desc, async () => {
            accts = await web3.eth.getAccounts();
            math = await pkg.deploy(web3, accts[0], "BalancerMath");
            var actual = await math.methods.swapOmath(Bi, Wi, Bo, Wo, Ao, fee).call();
            assertCloseBN(res, web3.utils.toBN(actual), approxTolerance);
        });
    }
});<|MERGE_RESOLUTION|>--- conflicted
+++ resolved
@@ -40,25 +40,15 @@
                           , floatEqTolerance);
         });
     }
-<<<<<<< HEAD
     for( let pt of testPoints.swapImathPoints ) {
-=======
-
-    for( pt_ of testPoints.swapImathPoints ) {
-        let pt = pt_;
->>>>>>> 532bad48
         var desc = `${pt.res} ~= swapIMathApprox(${pt.Bi}, ${pt.Wi}, ${pt.Bo}, ${pt.Wo}, ${pt.Ai}, ${pt.fee})`;
         it(desc, function () {
             assert.closeTo( pt.res, fMath.swapImathApprox(pt.Bi, pt.Wi, pt.Bo, pt.Wo, pt.Ai, pt.fee)
                           , approxTolerance);
         });
     }
-<<<<<<< HEAD
-    for( let pt of testPoints.amountUpToPricePoints ) {
-=======
- 
-    for( pt_ of testPoints.swapOmathPoints ) {
-        let pt = pt_;
+
+    for( let pt of testPoints.swapOmathPoints ) {
         var desc = `${pt.res} == swapOMathExact(${pt.Bi}, ${pt.Wi}, ${pt.Bo}, ${pt.Wo}, ${pt.Ao}, ${pt.fee})`;
         it(desc, function () {
             assert.closeTo( pt.res, fMath.swapOmathExact(pt.Bi, pt.Wi, pt.Bo, pt.Wo, pt.Ao, pt.fee)
@@ -66,8 +56,7 @@
         });
     }
 
-    for( pt_ of testPoints.swapOmathPoints ) {
-        let pt = pt_;
+    for( let pt of testPoints.swapOmathPoints ) {
         var desc = `${pt.res} ~= swapOMathApprox(${pt.Bi}, ${pt.Wi}, ${pt.Bo}, ${pt.Wo}, ${pt.Ao}, ${pt.fee})`;
         it(desc, function () {
             assert.closeTo( pt.res, fMath.swapOmathApprox(pt.Bi, pt.Wi, pt.Bo, pt.Wo, pt.Ao, pt.fee)
@@ -75,9 +64,7 @@
         });
     }
 
-    for( pt_ of testPoints.amountUpToPricePoints ) {
-        let pt = pt_;
->>>>>>> 532bad48
+    for( let pt of testPoints.amountUpToPricePoints ) {
         var desc = `${pt.res} ~= amountUpToPriceExact(${pt.Bi}, ${pt.Wi}, ${pt.Bo}, ${pt.Wo}, ${pt.SER1}, ${pt.fee})`;
         it(desc, function () {
             assert.closeTo( pt.res, fMath.amountUpToPriceExact(pt.Bi, pt.Wi, pt.Bo, pt.Wo, pt.SER1, pt.fee)
@@ -193,7 +180,7 @@
         });
     }
 
-    for( pt of testPoints.swapOmathPoints ) {
+    for( let pt of testPoints.swapOmathPoints ) {
         let res = toWei(pt.res);
         let Bi = toWei(pt.Bi).toString();
         let Wi = toWei(pt.Wi).toString();
