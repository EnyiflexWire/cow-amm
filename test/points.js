--- conflicted
+++ resolved
@@ -16,7 +16,6 @@
     {res: 2*(1-Math.pow(2/3, 1/2)), Bi: 2, Wi: 0.5, Bo: 2, Wo: 1, Ai: 1, fee: 0},
 ]
 
-<<<<<<< HEAD
 module.exports.swapOmathPoints = [
     {res: 2, Bi: 2, Wi: 0.1, Bo: 2, Wo: 0.1, Ao: 1, fee: 0},
     {res: 20, Bi: 20, Wi: 0.1, Bo: 20, Wo: 0.1, Ao: 10, fee: 0},
@@ -24,18 +23,11 @@
     {res: 3.24265857925, Bi: 600, Wi: 0.5, Bo: 523, Wo: 0.2, Ao: 7, fee: 0},
 ]
 
-module.exports.spotPriceImathPoints = [
-    {res: 1.06008957447, Bi: 10, Wi: 0.3, Bo: 5260, Wo: 0.3, SER1: 430, fee: 0},//SER0: 526, SER1: 430, Wi: 0.3, Wo: 0.3, Bi: 10, fee: 0},
-    {res: 0.12011996945, Bi: 10, Wi: 0.2, Bo: 4405, Wo: 0.1, SER1: 850, fee: 0},//SER0: 881, SER1: 850, Wi: 0.2, Wo: 0.1, Bi: 10, fee: 0},
-    {res: 0,             Bi: 10, Wi: 0.5, Bo: 8810, Wo: 0.5, SER1: 881, fee: 0},//SER0: 881, SER1: 881, Wi: 0.5, Wo: 0.5, Bi: 10, fee: 0},
-    {res: 0.97653399825, Bi: 10, Wi: 0.2, Bo: 4600, Wo: 0.4, SER1: 200, fee: 0},//SER0: 230, SER1: 200, Wi: 0.2, Wo: 0.4, Bi: 10, fee: 0},
-=======
 module.exports.amountUpToPricePoints = [
     {res: 1.06008957447, Bi: 10, Wi: 0.3, Bo: 5260, Wo: 0.3, SER1: 430, fee: 0},
     {res: 0.12011996945, Bi: 10, Wi: 0.2, Bo: 4405, Wo: 0.1, SER1: 850, fee: 0},
     {res: 0,             Bi: 10, Wi: 0.5, Bo: 8810, Wo: 0.5, SER1: 881, fee: 0},
     {res: 0.97653399825, Bi: 10, Wi: 0.2, Bo: 4600, Wo: 0.4, SER1: 200, fee: 0},
->>>>>>> 9e682743
 ];
 
 module.exports.powPoints = [
