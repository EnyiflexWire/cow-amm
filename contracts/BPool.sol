--- conflicted
+++ resolved
@@ -349,8 +349,6 @@
         _records[token].balance = ERC20(token).balanceOf(address(this));
     }
 
-<<<<<<< HEAD
-=======
     function collect()
       _logs_
       _lock_
@@ -361,7 +359,6 @@
         return (collected = fees);
     }
 
->>>>>>> 13bb3a2e
     function getSpotPrice(address Ti, address To)
       public view
         _viewlock_
